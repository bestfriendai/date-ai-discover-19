--- conflicted
+++ resolved
@@ -39,7 +39,7 @@
   const features: GeoJSON.Feature<GeoJSON.Point>[] = [];
   let skipped = 0;
   let missingCategory = 0;
-  
+
   events.forEach(event => {
     // Validate coordinates
     if (
@@ -54,12 +54,12 @@
       skipped++;
       return;
     }
-    
+
     // Validate category
     if (!event.category) {
       missingCategory++;
     }
-    
+
     features.push({
       type: 'Feature',
       properties: {
@@ -73,10 +73,10 @@
       }
     });
   });
-  
+
   // Debug logging
   console.log(`[Map] eventsToGeoJSON: received=${events.length}, output=${features.length}, skipped_invalid_coords=${skipped}, missing_category=${missingCategory}`);
-  
+
   return {
     type: 'FeatureCollection',
     features
@@ -104,27 +104,44 @@
 
   // --- Event Fetching ---
   const fetchEvents = useCallback(async (latitude: number, longitude: number, radius: number = 30, currentFilters: EventFilters = {}) => {
-<<<<<<< HEAD
-    setLoading(true); onLoadingChange?.(true);
+    setLoading(true);
+    onLoadingChange?.(true);
+
     try {
       const startDate = currentFilters.dateRange?.from ? formatISO(currentFilters.dateRange.from, { representation: 'date' }) : undefined;
       const endDate = currentFilters.dateRange?.to ? formatISO(currentFilters.dateRange.to, { representation: 'date' }) : undefined;
-      const rawResponse = await searchEvents({ latitude, longitude, radius, startDate, endDate, categories: currentFilters.categories });
+
+      const rawResponse = await searchEvents({
+        latitude,
+        longitude,
+        radius,
+        startDate,
+        endDate,
+        categories: currentFilters.categories
+      });
+
       console.log('[Map][DEBUG] Raw backend response:', rawResponse);
 
       if (rawResponse && rawResponse.events) {
         const { events: fetchedEvents, sourceStats } = rawResponse;
+
         setEvents(fetchedEvents);
         onEventsChange?.(fetchedEvents);
+
         if (sourceStats) {
           console.log('[Events][SourceStats]', sourceStats);
         }
+
         // Clear previous errors
         setMapError(null);
 
         // Show toast if no events found
         if (fetchedEvents.length === 0) {
-          toast({ title: "No events found", description: "Try adjusting your search criteria or location.", variant: "default" });
+          toast({
+            title: "No events found",
+            description: "Try adjusting your search criteria or location.",
+            variant: "default"
+          });
         }
       } else {
         // Handle empty response
@@ -134,55 +151,18 @@
       }
     } catch (error) {
       console.error('Error fetching events:', error);
-      toast({ title: "Error", description: "Failed to fetch events.", variant: "destructive" });
+      toast({
+        title: "Error",
+        description: "Failed to fetch events.",
+        variant: "destructive"
+      });
       setMapError("Failed to fetch events.");
       setEvents([]);
       onEventsChange?.([]);
-    }
-    finally {
+    } finally {
       setLoading(false);
       onLoadingChange?.(false);
-=======
-    setLoading(true);
-    onLoadingChange?.(true);
-    
-    try {
-      const startDate = currentFilters.dateRange?.from ? formatISO(currentFilters.dateRange.from, { representation: 'date' }) : undefined;
-      const endDate = currentFilters.dateRange?.to ? formatISO(currentFilters.dateRange.to, { representation: 'date' }) : undefined;
-      
-      const rawResponse = await searchEvents({ 
-        latitude, 
-        longitude, 
-        radius, 
-        startDate, 
-        endDate, 
-        categories: currentFilters.categories 
-      });
-      
-      console.log('[Map][DEBUG] Raw backend response:', rawResponse);
-      
-      const { events: fetchedEvents, sourceStats } = rawResponse;
-      
-      setEvents(fetchedEvents);
-      onEventsChange?.(fetchedEvents);
-      
-      if (sourceStats) {
-        console.log('[Events][SourceStats]', sourceStats);
-      }
-      
-      setMapError(null);
-    } catch (error) { 
-      console.error('Error fetching events:', error); 
-      toast({ 
-        title: "Error", 
-        description: "Failed to fetch events.", 
-        variant: "destructive" 
-      });
-      setMapError("Failed to fetch events.");
-    } finally { 
-      setLoading(false); 
-      onLoadingChange?.(false); 
->>>>>>> 429d769d
+
     }
   }, [onEventsChange, onLoadingChange]);
 
@@ -197,174 +177,25 @@
   // --- Location Handling ---
   const { getUserLocation } = useUserLocation();
 
-<<<<<<< HEAD
-  // --- Map Setup and Source/Layer Management ---
-  const setupMapFeatures = useCallback(() => {
-    // Debug: Log GeoJSON data and Mapbox source/layer state
-    const geojson = eventsToGeoJSON(events);
-    console.log('[Map][DEBUG] GeoJSON data:', geojson);
-
-    if (!map.current) return;
-    const currentMap = map.current;
-
-    // Add Source (or check if exists)
-    if (!currentMap.getSource('events')) {
-      currentMap.addSource('events', { type: 'geojson', data: eventsToGeoJSON(events), cluster: true, clusterMaxZoom: 14, clusterRadius: 50 });
-    } else {
-      // Update data if source exists
-       (currentMap.getSource('events') as mapboxgl.GeoJSONSource).setData(eventsToGeoJSON(events));
-    console.log('[Map][DEBUG] Source:', currentMap.getSource('events'));
-    console.log('[Map][DEBUG] Layer (unclustered-point):', currentMap.getLayer('unclustered-point'));
-
-    }
-
-    // Add Layers (or check if exists)
-    if (!currentMap.getLayer('clusters')) {
-      currentMap.addLayer({ id: 'clusters', type: 'circle', source: 'events', filter: ['has', 'point_count'], paint: { 'circle-color': ['step', ['get', 'point_count'], '#51bbd6', 10, '#f1f075', 100, '#f28cb1'], 'circle-radius': ['step', ['get', 'point_count'], 20, 10, 30, 100, 40], 'circle-stroke-width': ['case', ['boolean', ['feature-state', 'hover'], false], 2, 0], 'circle-stroke-color': '#fff' } });
-    }
-    if (!currentMap.getLayer('cluster-count')) {
-      currentMap.addLayer({ id: 'cluster-count', type: 'symbol', source: 'events', filter: ['has', 'point_count'], layout: { 'text-field': '{point_count_abbreviated}', 'text-font': ['DIN Offc Pro Medium', 'Arial Unicode MS Bold'], 'text-size': 12 }, paint: { "text-color": "#ffffff" } });
-    }
-    if (!currentMap.getLayer('unclustered-point')) {
-      currentMap.addLayer({ id: 'unclustered-point', type: 'circle', source: 'events', filter: ['!', ['has', 'point_count']], paint: { 'circle-color': ['match', ['get', 'category'], 'music', '#fbb03b', 'sports', '#223b53', 'arts', '#e55e5e', 'theatre', '#e55e5e', 'family', '#3bb2d0', 'food', '#3ca951', 'restaurant', '#3ca951', '#cccccc'], 'circle-radius': 6, 'circle-stroke-width': ['case', ['boolean', ['feature-state', 'hover'], false], 2, 1], 'circle-stroke-color': '#ffffff', 'circle-opacity': ['case', ['boolean', ['feature-state', 'hover'], false], 1, 0.8] } });
-    }
-
-    // --- Interactions (Re-attach after style change) ---
-    let hoveredFeatureId: string | number | undefined = undefined;
-    const setHoverState = (id: string | number | undefined, state: boolean) => { if (id !== undefined && currentMap?.getSource('events')) currentMap.setFeatureState({ source: 'events', id }, { hover: state }); };
-
-    // Add event listeners for map interactions
-    // Hover effects for clusters
-    currentMap.on('mousemove', 'clusters', function(e) {
-      if (e.features?.length) {
-        if (hoveredFeatureId !== undefined) setHoverState(hoveredFeatureId, false);
-        hoveredFeatureId = e.features[0].id;
-        setHoverState(hoveredFeatureId, true);
-      }
-    });
-
-    currentMap.on('mouseleave', 'clusters', function() {
-      if (hoveredFeatureId !== undefined) setHoverState(hoveredFeatureId, false);
-      hoveredFeatureId = undefined;
-    });
-
-    // Hover effects for unclustered points
-    currentMap.on('mousemove', 'unclustered-point', function(e) {
-      if (e.features?.length) {
-        const currentFeature = e.features[0];
-        const currentFeatureId = currentFeature.properties?.id;
-
-        if (hoveredFeatureId !== currentFeatureId) {
-          if (hoveredFeatureId !== undefined) setHoverState(hoveredFeatureId, false);
-          hoveredFeatureId = currentFeatureId;
-          setHoverState(hoveredFeatureId, true);
-        }
-
-        if (map.current && currentFeature.geometry.type === 'Point') {
-          const coords = currentFeature.geometry.coordinates.slice();
-          const title = currentFeature.properties?.title || 'Event';
-
-          while (Math.abs(e.lngLat.lng - coords[0]) > 180) {
-            coords[0] += e.lngLat.lng > coords[0] ? 360 : -360;
-          }
-
-          if (!hoverPopup.current) {
-            hoverPopup.current = new mapboxgl.Popup({
-              closeButton: false,
-              closeOnClick: false,
-              offset: 15,
-              className: 'date-ai-hover-popup'
-            });
-          }
-
-          hoverPopup.current
-            .setLngLat(coords)
-            .setHTML(`<p class="text-xs font-medium">${title}</p>`)
-            .addTo(map.current);
-        }
-      } else {
-        if (hoveredFeatureId !== undefined) setHoverState(hoveredFeatureId, false);
-        hoveredFeatureId = undefined;
-        hoverPopup.current?.remove();
-      }
-    });
-
-    currentMap.on('mouseleave', 'unclustered-point', function() {
-      if (hoveredFeatureId !== undefined) setHoverState(hoveredFeatureId, false);
-      hoveredFeatureId = undefined;
-      hoverPopup.current?.remove();
-    });
-
-    // Click handlers
-    currentMap.on('click', 'clusters', function(e) {
-      const features = currentMap.queryRenderedFeatures(e.point, { layers: ['clusters'] });
-      if (!features?.length) return;
-
-      const clusterId = features[0].properties?.cluster_id;
-      const source = currentMap.getSource('events') as mapboxgl.GeoJSONSource;
-
-      source?.getClusterExpansionZoom(clusterId, function(err, zoom) {
-        if (err || !e.features?.[0]?.geometry || e.features[0].geometry.type !== 'Point') return;
-
-        isProgrammaticMove.current = true;
-        currentMap.easeTo({
-          center: e.features[0].geometry.coordinates,
-          zoom: zoom
-        });
-
-        setTimeout(function() {
-          isProgrammaticMove.current = false;
-        }, 1100);
-      });
-    });
-
-    currentMap.on('click', 'unclustered-point', function(e) {
-      if (!e.features?.[0]?.properties) return;
-
-      const eventId = e.features[0].properties.id;
-      const clickedEvent = events.find(ev => ev.id === eventId);
-
-      if (clickedEvent) {
-        setSelectedEvent(clickedEvent);
-        onEventSelect?.(clickedEvent);
-      }
-    });
-
-    // Cursor styling
-    currentMap.on('mouseenter', 'clusters', function() {
-      if (currentMap) currentMap.getCanvas().style.cursor = 'pointer';
-    });
-
-    currentMap.on('mouseleave', 'clusters', function() {
-      if (currentMap) currentMap.getCanvas().style.cursor = '';
-    });
-
-    currentMap.on('mouseenter', 'unclustered-point', function() {
-      if (currentMap) currentMap.getCanvas().style.cursor = 'pointer';
-    });
-
-    currentMap.on('mouseleave', 'unclustered-point', function() {
-      if (currentMap) currentMap.getCanvas().style.cursor = '';
-    });
-
-  }, [events, onEventSelect]); // Include events and onEventSelect
-
-=======
->>>>>>> 429d769d
+  // Handler for when a marker is clicked
+  const handleMarkerClick = (eventItem: Event) => {
+    setSelectedEvent(eventItem);
+    onEventSelect?.(eventItem);
+  };
   // --- Map Initialization Effect ---
   useEffect(() => {
     let isMounted = true;
-    
+
     const initializeMap = async () => {
       try {
         const { data, error } = await supabase.functions.invoke('get-mapbox-token');
-        
+
         if (!isMounted || error || !data?.MAPBOX_TOKEN || !mapContainer.current) {
           throw error || new Error('Map init failed');
         }
 
         mapboxgl.accessToken = data.MAPBOX_TOKEN;
-        
+
         map.current = new mapboxgl.Map({
           container: mapContainer.current,
           style: mapStyle,
@@ -394,21 +225,21 @@
 
         map.current.on('move', (e) => {
           if (!map.current) return;
-          
+
           const center = map.current.getCenter();
           setViewState({
             longitude: parseFloat(center.lng.toFixed(4)),
             latitude: parseFloat(center.lat.toFixed(4)),
             zoom: parseFloat(map.current.getZoom().toFixed(2))
           });
-          
+
           if (!isProgrammaticMove.current && mapLoaded && (e.originalEvent || (e as any).isUserInteraction)) {
             setMapHasMoved(true);
           }
         });
       } catch (error) {
         if (!isMounted) return;
-        
+
         console.error('Error initializing map:', error);
         setMapError("Map initialization failed. Could not load the map.");
         toast({
@@ -416,7 +247,7 @@
           description: "Could not load the map.",
           variant: "destructive"
         });
-        
+
         setLoading(false);
       }
     };
@@ -433,21 +264,21 @@
   // --- Effect to Update Map Bounds Based on Events ---
   useEffect(() => {
     if (!map.current || !mapLoaded || loading || mapHasMoved || events.length === 0) return;
-    
+
     try {
       const geojsonData = eventsToGeoJSON(events);
-      
+
       if (geojsonData.features.length > 0) {
         try {
           isProgrammaticMove.current = true;
           const bounds = bbox(geojsonData) as mapboxgl.LngLatBoundsLike;
-          
+
           map.current.fitBounds(bounds, {
             padding: { top: 100, bottom: 50, left: 50, right: 50 },
             maxZoom: 15,
             duration: 1000
           });
-          
+
           setTimeout(() => {
             isProgrammaticMove.current = false;
           }, 1100);
@@ -497,28 +328,28 @@
 
   const handleLocationSearch = async (location: string) => {
     if (!location.trim() || !mapboxgl.accessToken) return;
-    
+
     setLoading(true);
     onLoadingChange?.(true);
     setMapHasMoved(false);
-    
+
     toast({
       title: "Searching",
       description: `Looking for events near ${location}...`
     });
-    
+
     try {
       const geocodeUrl = `https://api.mapbox.com/geocoding/v5/mapbox.places/${encodeURIComponent(location)}.json?access_token=${mapboxgl.accessToken}&limit=1`;
       const response = await fetch(geocodeUrl);
       const data = await response.json();
-      
+
       if (data.features?.length) {
         const feature = data.features[0];
         const [longitude, latitude] = feature.center;
         const placeName = feature.text || location;
-        
+
         setCurrentLocation(placeName);
-        
+
         if (map.current) {
           isProgrammaticMove.current = true;
           map.current.easeTo({
@@ -526,11 +357,11 @@
             zoom: 13,
             duration: 1500
           });
-          
+
           setTimeout(() => {
             isProgrammaticMove.current = false;
           }, 1600);
-          
+
           setViewState({ longitude, latitude, zoom: 13 });
           await fetchEvents(latitude, longitude, 30, filters);
         }
@@ -550,28 +381,28 @@
   const handleGetUserLocation = async () => {
     setLocationRequested(true);
     setMapHasMoved(false);
-    
+
     try {
       const [longitude, latitude] = await getUserLocation();
-      
+
       if (!map.current) throw new Error("Map not initialized");
-      
+
       if (userMarker) userMarker.remove();
-      
+
       const markerHtml = ReactDOMServer.renderToString(<UserLocationMarker color="blue" />);
       const el = document.createElement('div');
       el.innerHTML = markerHtml;
-      
+
       const marker = new mapboxgl.Marker({ element: el.firstChild as HTMLElement })
         .setLngLat([longitude, latitude])
         .addTo(map.current);
-      
+
       setUserMarker(marker);
-      
+
       isProgrammaticMove.current = true;
       setViewState({ longitude, latitude, zoom: 14 });
       map.current.jumpTo({ center: [longitude, latitude], zoom: 14 });
-      
+
       setTimeout(() => {
         if (map.current) {
           map.current.easeTo({
@@ -582,12 +413,12 @@
         }
         isProgrammaticMove.current = false;
       }, 100);
-      
+
       try {
         // Reverse geocode
         const response = await fetch(`https://api.mapbox.com/geocoding/v5/mapbox.places/${longitude},${latitude}.json?access_token=${mapboxgl.accessToken}`);
         const data = await response.json();
-        
+
         if (data.features?.length) {
           const place = data.features.find((f: any) => f.place_type.includes('place') || f.place_type.includes('locality'));
           if (place) setCurrentLocation(place.text);
@@ -595,33 +426,33 @@
       } catch (geoError) {
         console.error('Reverse geocode error:', geoError);
       }
-      
+
       fetchEvents(latitude, longitude, 30, filters);
     } catch (error) {
       console.error('Get location error:', error);
-      
+
       const fallbackLng = -73.9712, fallbackLat = 40.7831;
-      
+
       if (map.current) {
         if (userMarker) userMarker.remove();
-        
+
         const fallbackMarkerHtml = ReactDOMServer.renderToString(<UserLocationMarker color="red" />);
         const fallbackEl = document.createElement('div');
         fallbackEl.innerHTML = fallbackMarkerHtml;
-        
+
         const marker = new mapboxgl.Marker({ element: fallbackEl.firstChild as HTMLElement })
           .setLngLat([fallbackLng, fallbackLat])
           .addTo(map.current);
-        
+
         setUserMarker(marker);
-        
+
         isProgrammaticMove.current = true;
         map.current.jumpTo({ center: [fallbackLng, fallbackLat], zoom: 14 });
-        
+
         setTimeout(() => {
           isProgrammaticMove.current = false;
         }, 100);
-        
+
         setViewState({ longitude: fallbackLng, latitude: fallbackLat, zoom: 14 });
         fetchEvents(fallbackLat, fallbackLng, 30, filters);
       }
@@ -634,38 +465,20 @@
     if (mapStyle !== newStyle && map.current) {
       setMapStyle(newStyle);
       setSelectedEvent(null);
-      
+
       if (hoverPopup.current) {
         hoverPopup.current.remove();
       }
-      
+
       console.log(`Changing map style to: ${newStyle}`);
     }
   };
-
-<<<<<<< HEAD
 
   // --- Render ---
 
   return (
     <div className="w-full h-full relative">
       <div ref={mapContainer} className="absolute inset-0 rounded-xl overflow-hidden shadow-lg border border-border/50" />
-
-      {mapError && (
-        <div className="absolute top-20 left-1/2 -translate-x-1/2 z-20 w-full max-w-md p-4">
-          <div className="bg-red-100 border border-red-400 text-red-700 px-4 py-3 rounded relative" role="alert">
-            <strong className="font-bold">Map Error: </strong>
-            <span className="block sm:inline">{mapError}</span>
-          </div>
-        </div>
-      )}
-=======
-  // Handler for when a marker is clicked
-  const handleMarkerClick = (event: Event) => {
-    setSelectedEvent(event);
-    onEventSelect?.(event);
-  };
->>>>>>> 429d769d
 
       {!mapLoaded && (
         <div className="absolute inset-0 flex items-center justify-center bg-background/80 backdrop-blur-sm z-20 rounded-xl">
@@ -699,14 +512,14 @@
       )}
 
       {mapLoaded && mapHasMoved && (
-        <motion.div 
-          className="absolute top-20 left-1/2 -translate-x-1/2 z-10" 
-          initial={{ y: -20, opacity: 0 }} 
-          animate={{ y: 0, opacity: 1 }} 
+        <motion.div
+          className="absolute top-20 left-1/2 -translate-x-1/2 z-10"
+          initial={{ y: -20, opacity: 0 }}
+          animate={{ y: 0, opacity: 1 }}
           exit={{ y: -20, opacity: 0 }}
         >
-          <Button 
-            onClick={handleSearchThisArea} 
+          <Button
+            onClick={handleSearchThisArea}
             className="shadow-lg bg-background/90 hover:bg-background backdrop-blur-sm border border-border/50"
           >
             <Search className="mr-2 h-4 w-4" /> Search This Area
@@ -724,31 +537,31 @@
       )}
 
       {selectedEvent && map.current && (
-        <MapPopup 
-          map={map.current} 
-          event={selectedEvent} 
-          onClose={() => setSelectedEvent(null)} 
-          onViewDetails={onEventSelect} 
+        <MapPopup
+          map={map.current}
+          event={selectedEvent}
+          onClose={() => setSelectedEvent(null)}
+          onViewDetails={onEventSelect}
         />
       )}
 
       {mapLoaded && (
-        <CoordinatesDisplay 
-          latitude={viewState.latitude} 
-          longitude={viewState.longitude} 
-          zoom={viewState.zoom} 
+        <CoordinatesDisplay
+          latitude={viewState.latitude}
+          longitude={viewState.longitude}
+          zoom={viewState.zoom}
         />
       )}
 
       {mapLoaded && (
         <div className="absolute bottom-4 right-20 z-10 bg-background/90 backdrop-blur-sm border border-border/50 shadow-lg rounded-full px-4 py-2 flex items-center gap-3">
           <span className="text-xs text-muted-foreground hidden sm:inline">Location: {currentLocation}</span>
-          <Button 
-            variant="ghost" 
-            size="icon" 
-            onClick={handleGetUserLocation} 
-            disabled={locationRequested} 
-            className="rounded-full h-8 w-8" 
+          <Button
+            variant="ghost"
+            size="icon"
+            onClick={handleGetUserLocation}
+            disabled={locationRequested}
+            className="rounded-full h-8 w-8"
             aria-label="Get Current Location"
           >
             {locationRequested ? <Loader2 className="h-4 w-4 animate-spin" /> : <MapPin className="h-4 w-4" />}
